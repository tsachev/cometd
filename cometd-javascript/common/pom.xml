<project xmlns="http://maven.apache.org/POM/4.0.0" xmlns:xsi="http://www.w3.org/2001/XMLSchema-instance" xsi:schemaLocation="http://maven.apache.org/POM/4.0.0 http://maven.apache.org/maven-v4_0_0.xsd">

    <parent>
        <groupId>org.cometd.javascript</groupId>
        <artifactId>cometd-javascript-project</artifactId>
<<<<<<< HEAD
        <version>3.0.0-SNAPSHOT</version>
=======
        <version>2.5.2-SNAPSHOT</version>
>>>>>>> bd219765
    </parent>

    <modelVersion>4.0.0</modelVersion>
    <artifactId>cometd-javascript-common</artifactId>
    <packaging>war</packaging>
    <name>CometD :: JavaScript :: Common</name>

    <properties>
        <jsSourceDir>${basedir}/src/main/js</jsSourceDir>
    </properties>

    <build>
        <plugins>
            <plugin>
                <groupId>net.alchim31.maven</groupId>
                <artifactId>yuicompressor-maven-plugin</artifactId>
                <version>1.1</version>
                <executions>
                    <execution>
                        <id>aggregate-js</id>
                        <goals>
                            <goal>compress</goal>
                        </goals>
                        <configuration>
                            <aggregations>
                                <aggregation>
                                    <output>${project.build.directory}/${project.build.finalName}/org/cometd.js</output>
                                    <insertNewLine>true</insertNewLine>
                                    <includes>
                                        <include>${jsSourceDir}/org/cometd/cometd-header.js</include>
                                        <include>${jsSourceDir}/org/cometd/cometd-namespace.js</include>
                                        <include>${jsSourceDir}/org/cometd/cometd-json.js</include>
                                        <include>${jsSourceDir}/org/cometd/Utils.js</include>
                                        <include>${jsSourceDir}/org/cometd/TransportRegistry.js</include>
                                        <include>${jsSourceDir}/org/cometd/Transport.js</include>
                                        <include>${jsSourceDir}/org/cometd/RequestTransport.js</include>
                                        <include>${jsSourceDir}/org/cometd/LongPollingTransport.js</include>
                                        <include>${jsSourceDir}/org/cometd/CallbackPollingTransport.js</include>
                                        <include>${jsSourceDir}/org/cometd/WebSocketTransport.js</include>
                                        <include>${jsSourceDir}/org/cometd/CometD.js</include>
                                        <include>${jsSourceDir}/org/cometd/cometd-amd.js</include>
                                    </includes>
                                </aggregation>
                            </aggregations>
                        </configuration>
                    </execution>
                </executions>
                <configuration>
                    <disableOptimizations>true</disableOptimizations>
                    <nosuffix>true</nosuffix>
                    <nomunge>true</nomunge>
                    <jswarn>false</jswarn>
                    <excludes>
                        <exclude>${basedir}/src/main/webapp/**</exclude>
                    </excludes>
                </configuration>
            </plugin>
        </plugins>
        <pluginManagement>
          <plugins>
            <!--This plugin's configuration is used to store Eclipse m2e settings only. It has no influence on the Maven build itself.-->
            <plugin>
              <groupId>org.eclipse.m2e</groupId>
              <artifactId>lifecycle-mapping</artifactId>
              <version>1.0.0</version>
              <configuration>
                <lifecycleMappingMetadata>
                  <pluginExecutions>
                    <pluginExecution>
                      <pluginExecutionFilter>
                        <groupId>net.alchim31.maven</groupId>
                        <artifactId>
                          yuicompressor-maven-plugin
                        </artifactId>
                        <versionRange>[1.1,)</versionRange>
                        <goals>
                          <goal>compress</goal>
                        </goals>
                      </pluginExecutionFilter>
                      <action>
                        <ignore></ignore>
                      </action>
                    </pluginExecution>
                  </pluginExecutions>
                </lifecycleMappingMetadata>
              </configuration>
            </plugin>
          </plugins>
        </pluginManagement>
    </build>

</project><|MERGE_RESOLUTION|>--- conflicted
+++ resolved
@@ -3,11 +3,7 @@
     <parent>
         <groupId>org.cometd.javascript</groupId>
         <artifactId>cometd-javascript-project</artifactId>
-<<<<<<< HEAD
         <version>3.0.0-SNAPSHOT</version>
-=======
-        <version>2.5.2-SNAPSHOT</version>
->>>>>>> bd219765
     </parent>
 
     <modelVersion>4.0.0</modelVersion>
@@ -66,37 +62,6 @@
                 </configuration>
             </plugin>
         </plugins>
-        <pluginManagement>
-          <plugins>
-            <!--This plugin's configuration is used to store Eclipse m2e settings only. It has no influence on the Maven build itself.-->
-            <plugin>
-              <groupId>org.eclipse.m2e</groupId>
-              <artifactId>lifecycle-mapping</artifactId>
-              <version>1.0.0</version>
-              <configuration>
-                <lifecycleMappingMetadata>
-                  <pluginExecutions>
-                    <pluginExecution>
-                      <pluginExecutionFilter>
-                        <groupId>net.alchim31.maven</groupId>
-                        <artifactId>
-                          yuicompressor-maven-plugin
-                        </artifactId>
-                        <versionRange>[1.1,)</versionRange>
-                        <goals>
-                          <goal>compress</goal>
-                        </goals>
-                      </pluginExecutionFilter>
-                      <action>
-                        <ignore></ignore>
-                      </action>
-                    </pluginExecution>
-                  </pluginExecutions>
-                </lifecycleMappingMetadata>
-              </configuration>
-            </plugin>
-          </plugins>
-        </pluginManagement>
     </build>
 
 </project>