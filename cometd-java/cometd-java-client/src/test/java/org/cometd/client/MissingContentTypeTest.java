/*
 * Copyright (c) 2011 the original author or authors.
 *
 * Licensed under the Apache License, Version 2.0 (the "License");
 * you may not use this file except in compliance with the License.
 * You may obtain a copy of the License at
 *
 *     http://www.apache.org/licenses/LICENSE-2.0
 *
 * Unless required by applicable law or agreed to in writing, software
 * distributed under the License is distributed on an "AS IS" BASIS,
 * WITHOUT WARRANTIES OR CONDITIONS OF ANY KIND, either express or implied.
 * See the License for the specific language governing permissions and
 * limitations under the License.
 */

package org.cometd.client;

import org.cometd.client.transport.LongPollingTransport;
import org.eclipse.jetty.client.api.Request;
import org.eclipse.jetty.http.HttpHeader;
import org.junit.Assert;
import org.junit.Test;

public class MissingContentTypeTest extends ClientServerTest
{
    @Test
    public void testMissingContentType() throws Exception
    {
        startServer(null);

        BayeuxClient client = new BayeuxClient(cometdURL, new LongPollingTransport(null, httpClient)
        {
            @Override
            protected void customize(Request request)
            {
<<<<<<< HEAD
                super.customize(request);
=======
>>>>>>> 5cde4328
                request.headers().remove(HttpHeader.CONTENT_TYPE);
            }
        });
        client.setDebugEnabled(debugTests());

        client.handshake();
        Assert.assertTrue(client.waitFor(5000, BayeuxClient.State.CONNECTED));

        // Wait for long poll to establish
        Thread.sleep(1000);

        disconnectBayeuxClient(client);
    }
}<|MERGE_RESOLUTION|>--- conflicted
+++ resolved
@@ -34,10 +34,6 @@
             @Override
             protected void customize(Request request)
             {
-<<<<<<< HEAD
-                super.customize(request);
-=======
->>>>>>> 5cde4328
                 request.headers().remove(HttpHeader.CONTENT_TYPE);
             }
         });
