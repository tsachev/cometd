--- conflicted
+++ resolved
@@ -222,11 +222,7 @@
         });
     }
 
-<<<<<<< HEAD
-    protected void customize(final Request request)
-=======
     protected void customize(Request request)
->>>>>>> 5cde4328
     {
     }
 }