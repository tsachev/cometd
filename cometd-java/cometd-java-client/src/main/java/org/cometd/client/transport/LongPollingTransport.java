/*
 * Copyright (c) 2010 the original author or authors.
 *
 * Licensed under the Apache License, Version 2.0 (the "License");
 * you may not use this file except in compliance with the License.
 * You may obtain a copy of the License at
 *
 *     http://www.apache.org/licenses/LICENSE-2.0
 *
 * Unless required by applicable law or agreed to in writing, software
 * distributed under the License is distributed on an "AS IS" BASIS,
 * WITHOUT WARRANTIES OR CONDITIONS OF ANY KIND, either express or implied.
 * See the License for the specific language governing permissions and
 * limitations under the License.
 */

package org.cometd.client.transport;

import java.text.ParseException;
import java.util.ArrayList;
import java.util.List;
import java.util.Map;
import java.util.regex.Matcher;
import java.util.regex.Pattern;

import org.cometd.bayeux.Channel;
import org.cometd.bayeux.Message;
import org.eclipse.jetty.client.HttpClient;
<<<<<<< HEAD
import org.eclipse.jetty.http.HttpHeader;
import org.eclipse.jetty.io.Buffer;
import org.eclipse.jetty.io.ByteArrayBuffer;
import org.eclipse.jetty.util.QuotedStringTokenizer;
=======
import org.eclipse.jetty.client.api.Request;
import org.eclipse.jetty.client.api.Response;
import org.eclipse.jetty.client.api.Result;
import org.eclipse.jetty.client.util.BufferingResponseListener;
import org.eclipse.jetty.client.util.StringContentProvider;
import org.eclipse.jetty.http.HttpHeader;
import org.eclipse.jetty.http.HttpMethod;
import org.eclipse.jetty.http.HttpStatus;
>>>>>>> e634658a

public class LongPollingTransport extends HttpClientTransport
{
    public static final String NAME = "long-polling";
    public static final String PREFIX = "long-polling.json";

    public static LongPollingTransport create(Map<String, Object> options)
    {
        HttpClient httpClient = new HttpClient();
        httpClient.setIdleTimeout(5000);
        httpClient.setMaxConnectionsPerAddress(32768);
        return create(options, httpClient);
    }

    public static LongPollingTransport create(Map<String, Object> options, HttpClient httpClient)
    {
        LongPollingTransport transport = new LongPollingTransport(options, httpClient);
        if (!httpClient.isStarted())
        {
            try
            {
                httpClient.start();
            }
            catch (Exception x)
            {
                throw new RuntimeException(x);
            }
        }
        return transport;
    }

    private final HttpClient _httpClient;
    private final List<Request> _requests = new ArrayList<>();
    private volatile boolean _aborted;
    private volatile long _maxNetworkDelay;
    private volatile boolean _appendMessageType;
    private volatile Map<String, Object> _advice;

    public LongPollingTransport(Map<String, Object> options, HttpClient httpClient)
    {
        super(NAME, options);
        _httpClient = httpClient;
        setOptionPrefix(PREFIX);
    }

    public boolean accept(String bayeuxVersion)
    {
        return true;
    }

    @Override
    public void init()
    {
        super.init();
        _aborted = false;
        _maxNetworkDelay = getOption(MAX_NETWORK_DELAY_OPTION, _httpClient.getIdleTimeout());
        Pattern uriRegexp = Pattern.compile("(^https?://(((\\[[^\\]]+\\])|([^:/\\?#]+))(:(\\d+))?))?([^\\?#]*)(.*)?");
        Matcher uriMatcher = uriRegexp.matcher(getURL());
        if (uriMatcher.matches())
        {
            String afterPath = uriMatcher.group(9);
            _appendMessageType = afterPath == null || afterPath.trim().length() == 0;
        }
    }

    @Override
    public void abort()
    {
        List<Request> requests = new ArrayList<>();
        synchronized (this)
        {
            _aborted = true;
            requests.addAll(_requests);
            _requests.clear();
        }
        for (Request request : requests)
        {
            request.abort();
        }
    }

    @Override
    public void send(final TransportListener listener, final Message.Mutable... messages)
    {
        String url = getURL();
        if (_appendMessageType && messages.length == 1 && messages[0].isMeta())
        {
            String type = messages[0].getChannel().substring(Channel.META.length());
            if (url.endsWith("/"))
                url = url.substring(0, url.length() - 1);
            url += type;
        }

        Request request = _httpClient.newRequest(url).method(HttpMethod.POST);
        request.header(HttpHeader.CONTENT_TYPE.asString(), "application/json;charset=UTF-8");
        request.content(new StringContentProvider(generateJSON(messages)));

        synchronized (this)
        {
            if (_aborted)
                throw new IllegalStateException("Aborted");
            _requests.add(request);
        }

        long maxNetworkDelay = _maxNetworkDelay;
        if (messages.length == 1 && Channel.META_CONNECT.equals(messages[0].getChannel()))
        {
            Map<String, Object> advice = messages[0].getAdvice();
            if (advice == null)
                advice = _advice;
            if (advice != null)
            {
                Object timeout = advice.get("timeout");
                if (timeout instanceof Number)
                    maxNetworkDelay += ((Number)timeout).longValue();
                else if (timeout != null)
                    maxNetworkDelay += Long.parseLong(timeout.toString());
            }
<<<<<<< HEAD
            if (builder.length() > 0)
                exchange.setRequestHeader(HttpHeader.COOKIE, builder.toString());
=======
>>>>>>> e634658a
        }
        request.idleTimeout(maxNetworkDelay);

        request.listener(new Request.Listener.Empty()
        {
            @Override
            public void onHeaders(Request request)
            {
                listener.onSending(messages);
            }
        });

        request.send(new BufferingResponseListener()
        {
<<<<<<< HEAD
            super.onResponseHeader(name, value);
            headerName = HttpHeader.CACHE.get(name);
            if (headerName == HttpHeader.SET_COOKIE)
=======
            @Override
            public void onComplete(Result result)
>>>>>>> e634658a
            {
                synchronized (LongPollingTransport.this)
                {
                    _requests.remove(result.getRequest());
                }

                if (result.isFailed())
                {
                    // TODO: distinguish the exceptions to call the right callback
                    // TODO: even though it's not really used: all callbacks call BayeuxClient.onFailure()
                    // TODO: only used in tests
                    listener.onException(result.getFailure(), messages);
                    return;
                }

                Response response = result.getResponse();
                int status = response.status();
                if (status == HttpStatus.OK_200)
                {
                    String content = getContent("UTF-8");
                    if (content != null && content.length() > 0)
                    {
                        try
                        {
                            List<Message.Mutable> messages = parseMessages(content);
                            debug("Received messages {}", messages);
                            for (Message.Mutable message : messages)
                            {
                                if (message.isSuccessful() && Channel.META_CONNECT.equals(message.getChannel()))
                                {
                                    Map<String, Object> advice = message.getAdvice();
                                    if (advice != null && advice.get("timeout") != null)
                                        _advice = advice;
                                }
                            }
                            listener.onMessages(messages);
                        }
                        catch (ParseException x)
                        {
                            listener.onException(x, messages);
                        }
                    }
                    else
                    {
                        listener.onProtocolError("Empty response: " + this, messages);
                    }
                }
                else
                {
                    listener.onProtocolError("Unexpected response " + status + ": " + this, messages);
                }
            }
        });
    }
}<|MERGE_RESOLUTION|>--- conflicted
+++ resolved
@@ -26,12 +26,6 @@
 import org.cometd.bayeux.Channel;
 import org.cometd.bayeux.Message;
 import org.eclipse.jetty.client.HttpClient;
-<<<<<<< HEAD
-import org.eclipse.jetty.http.HttpHeader;
-import org.eclipse.jetty.io.Buffer;
-import org.eclipse.jetty.io.ByteArrayBuffer;
-import org.eclipse.jetty.util.QuotedStringTokenizer;
-=======
 import org.eclipse.jetty.client.api.Request;
 import org.eclipse.jetty.client.api.Response;
 import org.eclipse.jetty.client.api.Result;
@@ -40,7 +34,6 @@
 import org.eclipse.jetty.http.HttpHeader;
 import org.eclipse.jetty.http.HttpMethod;
 import org.eclipse.jetty.http.HttpStatus;
->>>>>>> e634658a
 
 public class LongPollingTransport extends HttpClientTransport
 {
@@ -159,11 +152,6 @@
                 else if (timeout != null)
                     maxNetworkDelay += Long.parseLong(timeout.toString());
             }
-<<<<<<< HEAD
-            if (builder.length() > 0)
-                exchange.setRequestHeader(HttpHeader.COOKIE, builder.toString());
-=======
->>>>>>> e634658a
         }
         request.idleTimeout(maxNetworkDelay);
 
@@ -178,14 +166,8 @@
 
         request.send(new BufferingResponseListener()
         {
-<<<<<<< HEAD
-            super.onResponseHeader(name, value);
-            headerName = HttpHeader.CACHE.get(name);
-            if (headerName == HttpHeader.SET_COOKIE)
-=======
             @Override
             public void onComplete(Result result)
->>>>>>> e634658a
             {
                 synchronized (LongPollingTransport.this)
                 {
