/*
 * Copyright (c) 2010 the original author or authors.
 *
 * Licensed under the Apache License, Version 2.0 (the "License");
 * you may not use this file except in compliance with the License.
 * You may obtain a copy of the License at
 *
 *     http://www.apache.org/licenses/LICENSE-2.0
 *
 * Unless required by applicable law or agreed to in writing, software
 * distributed under the License is distributed on an "AS IS" BASIS,
 * WITHOUT WARRANTIES OR CONDITIONS OF ANY KIND, either express or implied.
 * See the License for the specific language governing permissions and
 * limitations under the License.
 */

package org.cometd.server;

import java.util.HashMap;
import java.util.Map;

import org.eclipse.jetty.server.Server;
import org.eclipse.jetty.server.ServerConnector;
import org.eclipse.jetty.server.handler.HandlerCollection;
<<<<<<< HEAD
import org.eclipse.jetty.server.nio.ServerConnector;
=======
>>>>>>> 158224a8
import org.eclipse.jetty.servlet.ServletContextHandler;
import org.eclipse.jetty.servlet.ServletHolder;
import org.junit.After;
import org.junit.Before;
import org.junit.Rule;
import org.junit.rules.TestWatcher;
import org.junit.runner.Description;

public abstract class AbstractBayeuxServerTest
{
    @Rule
    public final TestWatcher testName = new TestWatcher()
    {
        @Override
        protected void starting(Description description)
        {
            super.starting(description);
            System.err.printf("Running %s.%s%n", description.getTestClass().getName(), description.getMethodName());
        }
    };
    protected Server server;
    protected ServerConnector connector;
    protected int port;
    protected ServletContextHandler context;
    protected CometdServlet cometdServlet;
    protected String cometdURL;
    protected BayeuxServerImpl bayeux;
    protected long timeout = 2000;

    @Before
    public void startServer() throws Exception
    {
        server = new Server();
<<<<<<< HEAD
        connector = new ServerConnector();
=======
        connector = new ServerConnector(server);
>>>>>>> 158224a8
        server.addConnector(connector);

        HandlerCollection handlers = new HandlerCollection();
        server.setHandler(handlers);

        String contextPath = "/cometd";
        context = new ServletContextHandler(handlers, contextPath, ServletContextHandler.SESSIONS);

        // Setup comet servlet
        cometdServlet = new CometdServlet();
        ServletHolder cometdServletHolder = new ServletHolder(cometdServlet);
        Map<String, String> options = new HashMap<>();
        options.put("timeout", String.valueOf(timeout));
        if (Boolean.getBoolean("debugTests"))
        {
            options.put("logLevel", "3");
            options.put("jsonDebug", "true");
        }
        customizeOptions(options);
        for (Map.Entry<String, String> entry : options.entrySet())
            cometdServletHolder.setInitParameter(entry.getKey(), entry.getValue());
        String cometdServletPath = "/cometd";
        context.addServlet(cometdServletHolder, cometdServletPath + "/*");

        server.start();
        port = connector.getLocalPort();

        String contextURL = "http://localhost:" + port + contextPath;
        cometdURL = contextURL + cometdServletPath;

        bayeux = cometdServlet.getBayeux();
    }

    @After
    public void stopServer() throws Exception
    {
        server.stop();
        server.join();
    }

    protected void customizeOptions(Map<String, String> options)
    {
    }
}<|MERGE_RESOLUTION|>--- conflicted
+++ resolved
@@ -22,10 +22,6 @@
 import org.eclipse.jetty.server.Server;
 import org.eclipse.jetty.server.ServerConnector;
 import org.eclipse.jetty.server.handler.HandlerCollection;
-<<<<<<< HEAD
-import org.eclipse.jetty.server.nio.ServerConnector;
-=======
->>>>>>> 158224a8
 import org.eclipse.jetty.servlet.ServletContextHandler;
 import org.eclipse.jetty.servlet.ServletHolder;
 import org.junit.After;
@@ -59,11 +55,7 @@
     public void startServer() throws Exception
     {
         server = new Server();
-<<<<<<< HEAD
-        connector = new ServerConnector();
-=======
         connector = new ServerConnector(server);
->>>>>>> 158224a8
         server.addConnector(connector);
 
         HandlerCollection handlers = new HandlerCollection();
